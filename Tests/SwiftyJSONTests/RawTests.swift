//  RawTests.swift
//
//  Copyright (c) 2014 - 2016 Pinglin Tang
//
//  Permission is hereby granted, free of charge, to any person obtaining a copy
//  of this software and associated documentation files (the "Software"), to deal
//  in the Software without restriction, including without limitation the rights
//  to use, copy, modify, merge, publish, distribute, sublicense, and/or sell
//  copies of the Software, and to permit persons to whom the Software is
//  furnished to do so, subject to the following conditions:
//
//  The above copyright notice and this permission notice shall be included in
//  all copies or substantial portions of the Software.
//
//  THE SOFTWARE IS PROVIDED "AS IS", WITHOUT WARRANTY OF ANY KIND, EXPRESS OR
//  IMPLIED, INCLUDING BUT NOT LIMITED TO THE WARRANTIES OF MERCHANTABILITY,
//  FITNESS FOR A PARTICULAR PURPOSE AND NONINFRINGEMENT. IN NO EVENT SHALL THE
//  AUTHORS OR COPYRIGHT HOLDERS BE LIABLE FOR ANY CLAIM, DAMAGES OR OTHER
//  LIABILITY, WHETHER IN AN ACTION OF CONTRACT, TORT OR OTHERWISE, ARISING FROM,
//  OUT OF OR IN CONNECTION WITH THE SOFTWARE OR THE USE OR OTHER DEALINGS IN
//  THE SOFTWARE.

import XCTest
import SwiftyJSON

final class RawTests: XCTestCase, XCTestCaseProvider {

	static var allTests: [(String, (RawTests) -> () throws -> Void)] {
		return [
			("testRawData", testRawData),
			("testInvalidJSONForRawData", testInvalidJSONForRawData),
			("testArray", testArray),
			("testDictionary", testDictionary),
			("testString", testString),
			("testNumber", testNumber),
			("testBool", testBool),
			("testNull", testNull)
		]
	}

    func testRawData() {
        let json: JSON = ["somekey" : "some string value"]
        let expectedRawData = "{\"somekey\":\"some string value\"}".data(using: String.Encoding.utf8)
        do {
            let data: Data = try json.rawData()
            XCTAssertEqual(expectedRawData, data)
        } catch _ {
            XCTFail()
        }
    }
    
    func testInvalidJSONForRawData() {
        let json: JSON = "...<nonsense>xyz</nonsense>"
        do {
            _ = try json.rawData()
        } catch let error as NSError {
            XCTAssertEqual(error.code, ErrorInvalidJSON)
        }
    }
    
    func testArray() {
        let json:JSON = [1, "2", 3.12, NSNull(), true, ["name": "Jack"]]
        let data: Data?
        do {
            data = try json.rawData()
        } catch _ {
            data = nil
        }
        let string = json.rawString()
        XCTAssertTrue (data != nil)
        XCTAssertTrue (string!.lengthOfBytes(using: String.Encoding.utf8) > 0)
    }
    
    func testDictionary() {
        let json:JSON = ["number":111111.23456789, "name":"Jack", "list":[1,2,3,4], "bool":false, "null":NSNull()]
        let data: Data?
        do {
            data = try json.rawData()
        } catch _ {
            data = nil
        }
        let string = json.rawString()
        XCTAssertTrue (data != nil)
        XCTAssertTrue (string!.lengthOfBytes(using: String.Encoding.utf8) > 0)
    }
    
    func testString() {
        let json:JSON = "I'm a json"
<<<<<<< HEAD
        XCTAssertTrue(json.rawString() == "I'm a json")
=======
        XCTAssertEqual(json.rawString(), "I'm a json")
>>>>>>> c2024dce
    }
    
    func testNumber() {
        let json:JSON = 123456789.123
<<<<<<< HEAD
        XCTAssertTrue(json.rawString() == "123456789.123")
=======
        XCTAssertEqual(json.rawString(), "123456789.123")
>>>>>>> c2024dce
    }
    
    func testBool() {
        let json:JSON = true
<<<<<<< HEAD
        XCTAssertTrue(json.rawString() == "true")
=======
        XCTAssertEqual(json.rawString(), "true")
>>>>>>> c2024dce
    }
    
    func testNull() {
        let json:JSON = JSON.null
<<<<<<< HEAD
        XCTAssertTrue(json.rawString() == "null")
=======
        XCTAssertEqual(json.rawString(), "null")
>>>>>>> c2024dce
    }
}<|MERGE_RESOLUTION|>--- conflicted
+++ resolved
@@ -86,37 +86,21 @@
     
     func testString() {
         let json:JSON = "I'm a json"
-<<<<<<< HEAD
-        XCTAssertTrue(json.rawString() == "I'm a json")
-=======
         XCTAssertEqual(json.rawString(), "I'm a json")
->>>>>>> c2024dce
     }
     
     func testNumber() {
         let json:JSON = 123456789.123
-<<<<<<< HEAD
-        XCTAssertTrue(json.rawString() == "123456789.123")
-=======
         XCTAssertEqual(json.rawString(), "123456789.123")
->>>>>>> c2024dce
     }
     
     func testBool() {
         let json:JSON = true
-<<<<<<< HEAD
-        XCTAssertTrue(json.rawString() == "true")
-=======
         XCTAssertEqual(json.rawString(), "true")
->>>>>>> c2024dce
     }
     
     func testNull() {
         let json:JSON = JSON.null
-<<<<<<< HEAD
-        XCTAssertTrue(json.rawString() == "null")
-=======
         XCTAssertEqual(json.rawString(), "null")
->>>>>>> c2024dce
     }
 }